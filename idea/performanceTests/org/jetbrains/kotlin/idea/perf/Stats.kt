--- conflicted
+++ resolved
@@ -86,21 +86,9 @@
         ) / (values.size - 1))
         else 0.0
 
-<<<<<<< HEAD
-        println("##teamcity[testStarted name='$id : mean' captureStandardOutput='true']")
-
-        println("##teamcity[buildStatisticValue key='$id' value='$meanMs']")
-        println("##teamcity[buildStatisticValue key='$id stdDev' value='$stdDivMs']")
-
-        println("##teamcity[testFinished name='$id : mean' duration='$meanMs']")
-
-        perfTestRawDataMs.addAll(timingsNs.map { it.nsToMs }.toList())
-        append(arrayOf(id, meanMs, stdDivMs))
-=======
         val geomMean = geomMean(values.toList())
 
         return Mean(mean, stdDev, geomMean)
->>>>>>> 841ed454
     }
 
     data class Mean(val mean: Double, val stdDev: Double, val geomMean: Double)
@@ -136,18 +124,6 @@
         }
     }
 
-<<<<<<< HEAD
-            for (attempt in 0 until iterations) {
-                val n = "$namePrefix #$attempt"
-                println("##teamcity[testStarted name='$n' captureStandardOutput='true']")
-                if (errors[attempt] != null) {
-                    tcPrintErrors(n, listOf(errors[attempt]!!))
-                }
-                val spentMs = timingsNs[attempt].nsToMs
-                println("##teamcity[buildStatisticValue key='$n' value='$spentMs']")
-                println("##teamcity[testFinished name='$n' duration='$spentMs']")
-            }
-=======
     private fun _printTimings(
         prefix: String,
         statInfoArray: Array<StatInfos>,
@@ -164,7 +140,6 @@
                     if (k == TEST_KEY) continue
                     printStatValue("$n $k", v)
                 }
->>>>>>> 841ed454
 
                 printTestFinished(n, (statInfo[TEST_KEY] as Long).nsToMs)
             }
