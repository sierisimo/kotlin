--- conflicted
+++ resolved
@@ -20,13 +20,8 @@
 import org.jetbrains.annotations.NotNull;
 import org.jetbrains.annotations.Nullable;
 import org.jetbrains.jet.descriptors.serialization.*;
-<<<<<<< HEAD
-import org.jetbrains.jet.descriptors.serialization.descriptors.DeserializedPackageMemberScope;
-import org.jetbrains.jet.descriptors.serialization.descriptors.Deserializers;
-=======
 import org.jetbrains.jet.descriptors.serialization.context.DeserializationContext;
 import org.jetbrains.jet.descriptors.serialization.descriptors.*;
->>>>>>> 209315ba
 import org.jetbrains.jet.lang.descriptors.ModuleDescriptor;
 import org.jetbrains.jet.lang.descriptors.PackageFragmentDescriptor;
 import org.jetbrains.jet.lang.descriptors.PackageFragmentDescriptorImpl;
@@ -56,19 +51,13 @@
 
         packageFragmentProvider = new BuiltinsPackageFragmentProvider();
 
-<<<<<<< HEAD
-        // TODO: support annotations
-        members = new DeserializedPackageMemberScope(storageManager, this, Deserializers.UNSUPPORTED,
-                                                     new BuiltInsDescriptorFinder(storageManager), new PackageData(nameResolver, loadPackage()));
-=======
         DeserializationContext context = new DeserializationContext(
                 storageManager, new BuiltInsDescriptorFinder(storageManager),
                 // TODO: support annotations
                 AnnotationLoader.UNSUPPORTED, ConstantLoader.UNSUPPORTED, packageFragmentProvider,
-                MemberFilter.ALWAYS_TRUE, nameResolver
+                nameResolver
         );
         members = new DeserializedPackageMemberScope(this, loadPackage(), context);
->>>>>>> 209315ba
     }
 
     @NotNull
